--- conflicted
+++ resolved
@@ -1,11 +1,7 @@
 -r prd.txt
 autoflake==2.3.1 #   Vulnerabilities: None
 autopep8==2.3.1 #   Vulnerabilities: None
-<<<<<<< HEAD
-black==24.4.2 #   Vulnerabilities: None
-=======
 black==24.8.0 #  From 24.4.2 |   Vulnerabilities: None
->>>>>>> 8d51d316
 bump-pydantic==0.8.0 #   Vulnerabilities: None
 coverage-badge==1.1.2 #  From 1.1.1 |   Vulnerabilities: None
 genbadge[all]==1.1.1 #   Vulnerabilities: None
