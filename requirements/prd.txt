--- conflicted
+++ resolved
@@ -10,11 +10,7 @@
 httpx-auth==0.23.1 # Vulnerabilities: None
 Markdown==3.8.2 # Vulnerabilities: None
 nameparser==1.1.3 # Vulnerabilities: None
-<<<<<<< HEAD
-openai==1.82.1 # From 1.55.0 | Vulnerabilities: None
-=======
 openai==1.93.0 # From 1.90.0 | Vulnerabilities: None
->>>>>>> 109a61d8
 pydantic[email]==2.11.7 # Vulnerabilities: None
 PyJWT[crypto]==2.10.1 # Vulnerabilities: None
 python-dateutil==2.9.0.post0 # Vulnerabilities: None
