# Shell
SHELL := /bin/bash
# Variables
<<<<<<< HEAD
<<<<<<< HEAD
<<<<<<< HEAD
__version__ = "2024-11-23-001"
=======
__version__ = 2024-10-18-001
>>>>>>> e6fd261 (Bump version to 2024-10-18-001)
=======
__version__ = 2024-10-18-002
>>>>>>> fd32c8b (Bump version to 2024-10-18-002)
=======
__version__ = 2024-10-18-002
>>>>>>> 6f32527d

PYTHON = python3
PIP = $(PYTHON) -m pip
PYTEST = $(PYTHON) -m pytest

SERVICE_PATH = src
TESTS_PATH = tests
LOG_PATH = log

DEV_SERVER = uvicorn ${SERVICE_PATH}.main:app
PROD_SERVER = uvicorn ${SERVICE_PATH}.main:app
PORT = 5000
WORKERS = 4
THREADS = 2

VENV_PATH = _venv
REQUIREMENTS_PATH = requirements.txt
DEV_REQUIREMENTS_PATH = requirements/dev.txt

TIMESTAMP := $(shell date +'%y-%m-%d-%H%M')
LOG_LEVEL := $(shell grep LOGGING_LEVEL .env | cut -d '=' -f2 | tr '[:upper:]' '[:lower:]')

.PHONY: alembic-downgrade alembic-init alembic-migrate alembic-rev autoflake black cache cleanup compile dev docker-beta-bp docker-beta-build docker-beta-push docker-beta-run flake8 gdev gprd grdev help install install-dev isort prd run-dev run-gdev run-gprd run-grdev run-local run-prod run-real run-test test

alembic-init: # Initialize Alembic
	alembic init alembic

alembic-migrate: # Migrate database using Alembic
	cp env-files/.env.test .env && \
	./scripts/env.sh && \
	export DATABASE_URL=$$(cat /tmp/db_url.txt) && \
	echo "In Makefile, DATABASE_URL is: $$DATABASE_URL" && \
	alembic upgrade head

alembic-rev: # Create a new revision file
	cp env-files/.env.test .env && \
	./scripts/env.sh && \
	export DATABASE_URL=$$(cat /tmp/db_url.txt) && \
	echo "In Makefile, DATABASE_URL is: $$DATABASE_URL" && \
	read -p "Enter revision name: " name; \
	alembic revision --autogenerate -m "$$name"

alembic-current: # Show the current revision
	cp env-files/.env.test .env && \
	./scripts/env.sh && \
	export DATABASE_URL=$$(cat /tmp/db_url.txt) && \
	echo "In Makefile, DATABASE_URL is: $$DATABASE_URL" && \
	alembic current


alembic-downgrade: # Downgrade database using Alembic
	@read -p "Enter revision name: " name; \
	alembic downgrade $$name

autoflake:  # Remove unused imports and variables
	autoflake --in-place --remove-all-unused-imports -r $(SERVICE_PATH)

black:  # Format code using black
	black $(SERVICE_PATH)
	black $(TESTS_PATH)

cache:  # Clean pycache
	find . -name '__pycache__' -exec rm -rf {} +
	find . -name '.pytest_cache' -exec rm -rf {} +

cleanup: autoflake ruff isort  # Run isort, ruff, and autoflake

clear-pycache: ## Clear pycache
	find . -name '__pycache__' -exec rm -rf {} +

compile:  # Compile http_request.c into a shared library
	gcc -shared -o http_request.so http_request.c -lcurl -fPIC

docker-login:  # Login to docker hub
	docker login

docker-run:  # Run docker container
	docker run -p 5000:5000 dsg:$(__version__)

docker-build:  # Build docker image
	docker build --no-cache -t dsg:$(__version__) .

docker-push:  # Push beta test image to docker hub
	docker tag dsg:$(__version__) mikeryan56/dsg:$(__version__)
	docker push mikeryan56/dsg:$(__version__)

docker-all: docker-build docker-push

bump-calver-beta:  # Bump the beta version number in the Makefile
	python3 /home/mike/dsg/scripts/calver_update.py --build --beta

bump-calver:  # Bump the version number in the Makefile
	python3 /home/mike/dsg/scripts/calver_update.py --build

flake8:  # Run flake8 and output report
	flake8 --tee . > _flake8Report.txt

help:  # Display available targets
	@awk 'BEGIN {FS = ":  # "} /^[a-zA-Z_-]+:  # / {printf "\033[36m%-30s\033[0m %s\n", $$1, $$2}' $(MAKEFILE_LIST)

install:  # Install required dependencies
	$(PIP) install -r $(REQUIREMENTS_PATH)

install-dev:  # Install development dependencies
	$(PIP) install -r $(DEV_REQUIREMENTS_PATH)

isort:  # Sort imports using isort
	isort $(SERVICE_PATH)
	isort $(TESTS_PATH)

pyright:  # Run pyright
	pyright

run-dev:  # Run the FastAPI application in development mode with hot-reloading
	cp env-files/.env.dev .env
	uvicorn ${SERVICE_PATH}.main:app --port ${PORT} --reload --log-level ${LOG_LEVEL}
# uvicorn ${SERVICE_PATH}.main:app --port ${PORT} --workers ${WORKERS} --log-level ${LOG_LEVEL}

run-local:  # Run the FastAPI application in development mode with hot-reloading
	cp env-files/.env.local .env
	@echo "Do you want to delete the SQLite database at /workspaces/dsg/sqlite_db/dsg_local.db? (y/N): " && read ans && [ "$$ans" = "y" ] && rm -f /workspaces/dsg/sqlite_db/dsg_local.db || echo "Database not deleted."
	uvicorn ${SERVICE_PATH}.main:app --port ${PORT} --reload --log-level ${LOG_LEVEL}


run-plocal:  # Run the FastAPI application in development mode with hot-reloading
	cp env-files/.env.plocal .env
	uvicorn ${SERVICE_PATH}.main:app --port ${PORT} --reload --log-level ${LOG_LEVEL}

run-real:  # Run the FastAPI application in development mode with hot-reloading
	cp env-files/.env.real .env
	uvicorn ${SERVICE_PATH}.main:app --port ${PORT} --workers ${WORKERS} --log-level ${LOG_LEVEL}
# granian --interface asgi ${SERVICE_PATH}.main:app --port ${PORT} --workers ${WORKERS} --threads ${THREADS} --http auto --log-level ${LOG_LEVEL}
# uvicorn ${SERVICE_PATH}.main:app --port ${PORT} --reload


run-test:  # Run the FastAPI application in development mode with hot-reloading
	cp env-files/.env.test .env
	uvicorn ${SERVICE_PATH}.main:app --port ${PORT} --reload --log-level ${LOG_LEVEL}

run-stage:  # Run the FastAPI application in production mode
	cp env-files/.env.stage .env
	uvicorn ${SERVICE_PATH}.main:app --port ${PORT} --workers ${WORKERS} --log-level ${LOG_LEVEL}

run-prd:  # Run the FastAPI application in production mode
	cp env-files/.env.server .env
	uvicorn ${SERVICE_PATH}.main:app --port 5000 --workers 1 --log-level debug

run-gdev:  # Run the FastAPI application in development mode with hot-reloading using granian
	cp env-files/.env.dev .env
	granian --interface asgi ${SERVICE_PATH}.main:app --port ${PORT} --reload --log-level ${LOG_LEVEL}

run-gprd:  # Run the FastAPI application in production mode using granian
	cp env-files/.env.prd .env
	granian --interface asgi ${SERVICE_PATH}.main:app --port ${PORT} --workers ${WORKERS} --log-level ${LOG_LEVEL}

run-grdev:  # Run the FastAPI application in development mode with hot-reloading using granian and rsgi interface
	cp env-files/.env.dev .env
	granian --interface rsgi ${SERVICE_PATH}.main:app --port ${PORT} --reload --log-level ${LOG_LEVEL}

test:  # Run tests and generate coverage report
	cp .env .env-temp
	cp env-files/.env.pytest .env
	pre-commit run -a
	PYTHONPATH=. pytest
	sed -i 's|<source>/workspaces/dsg</source>|<source>/github/workspace/dsg</source>|' /workspaces/dsg/coverage.xml
	genbadge coverage -i /workspaces/dsg/coverage.xml
	cp .env-temp .env
	rm .env-temp
	rm sqlite_db/dsg_pytest.db



tests: test ## Run tests and generate coverage report

ruff: ## Format Python code with Ruff
	ruff check --fix --exit-non-zero-on-fix --show-fixes $(SERVICE_PATH)
	ruff check --fix --exit-non-zero-on-fix --show-fixes $(TESTS_PATH)


kill: ## Kill the server
	kill -9 $(lsof -t -i:5000)<|MERGE_RESOLUTION|>--- conflicted
+++ resolved
@@ -1,20 +1,7 @@
 # Shell
 SHELL := /bin/bash
 # Variables
-<<<<<<< HEAD
-<<<<<<< HEAD
-<<<<<<< HEAD
 __version__ = "2024-11-23-001"
-=======
-__version__ = 2024-10-18-001
->>>>>>> e6fd261 (Bump version to 2024-10-18-001)
-=======
-__version__ = 2024-10-18-002
->>>>>>> fd32c8b (Bump version to 2024-10-18-002)
-=======
-__version__ = 2024-10-18-002
->>>>>>> 6f32527d
-
 PYTHON = python3
 PIP = $(PYTHON) -m pip
 PYTEST = $(PYTHON) -m pytest
